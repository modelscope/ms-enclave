<<<<<<< HEAD
# ms-enclave

A modular and stable sandbox runtime environment

## Overview

ms-enclave is a modular and stable sandbox runtime environment that provides a secure isolated execution environment for applications. It achieves strong isolation through Docker containers, with accompanying local/HTTP managers and an extensible tool system, enabling you to safely and efficiently execute code in a controlled environment.

- 🔒 Secure Isolation: Full isolation and resource limitation based on Docker
- 🧩 Modular: Extensible sandbox and tools (registration factory)
- ⚡ Stable Performance: Simple implementation, fast startup, lifecycle management
- 🌐 Remote Management: Built-in FastAPI service, supports HTTP management
- 🔧 Tool System: Standardized tools enabled by sandbox type (OpenAI-style schema)

## System Requirements

=======
<p align="center">
    <br>
    <img src="doc/asset/image/logo.png"/>
    <br>
<p>

<p align="center">
  <a href="README_zh.md">中文</a> &nbsp ｜ &nbsp English &nbsp
</p>

<p align="center">
<img src="https://img.shields.io/badge/python-%E2%89%A53.10-5be.svg">
<a href="https://badge.fury.io/py/ms-enclave"><img src="https://badge.fury.io/py/ms-enclave.svg" alt="PyPI version" height="18"></a>
<a href="https://pypi.org/project/ms-enclave"><img alt="PyPI - Downloads" src="https://static.pepy.tech/badge/ms-enclave"></a>
<a href="https://github.com/modelscope/ms-enclave/pulls"><img src="https://img.shields.io/badge/PR-welcome-55EB99.svg"></a>
<p>

## Overview

ms-enclave is a modular and stable agent sandbox runtime environment that provides a secure isolated execution environment for applications. It achieves strong isolation through Docker containers, with accompanying local/HTTP managers and an extensible tool system, enabling you to safely and efficiently execute code in a controlled environment.

- 🔒 Secure Isolation: Full isolation and resource limitation based on Docker
- 🧩 Modular: Extensible sandbox and tools (registration factory)
- ⚡ Stable Performance: Simple implementation, fast startup, lifecycle management
- 🌐 Remote Management: Built-in FastAPI service, supports HTTP management
- 🔧 Tool System: Standardized tools enabled by sandbox type (OpenAI-style schema)

## System Requirements

>>>>>>> bc6ad911
- Python >= 3.10
- Operating System: Linux, macOS, or Windows with Docker support
- Docker daemon running locally (Notebook sandbox requires port 8888 open)

## Installation

### Install from PyPI

```bash
pip install ms-enclave
```

### Install from Source

```bash
git clone https://github.com/modelscope/ms-enclave.git
cd ms-enclave
pip install -e .
```

## Quick Start: Minimal Example (SandboxFactory)

> Tools need to be explicitly enabled in the tools_config setting, otherwise they won't be registered.

```python
import asyncio
from ms_enclave.sandbox.boxes import SandboxFactory
from ms_enclave.sandbox.model import DockerSandboxConfig, SandboxType

async def main():
    config = DockerSandboxConfig(
        image='python:3.11-slim',
        memory_limit='512m',
        tools_config={
            'python_executor': {},
            'file_operation': {},
            'shell_executor': {}
        }
    )

    async with SandboxFactory.create_sandbox(SandboxType.DOCKER, config) as sandbox:
        # 1) Write a file
        await sandbox.execute_tool('file_operation', {
            'operation': 'write', 'file_path': '/sandbox/hello.txt', 'content': 'hi from enclave'
        })
        # 2) Execute Python code
        result = await sandbox.execute_tool('python_executor', {
            'code': "print('Hello from sandbox!')\nprint(open('/sandbox/hello.txt').read())"
        })
        print(result.output)

asyncio.run(main())
```

---
<<<<<<< HEAD

## Typical Usage Scenarios and Examples

- Directly using SandboxFactory: Create/destroy sandboxes in a single process—lightweight; suitable for scripts or one-off tasks
- Using LocalSandboxManager: Manage the lifecycle/cleanup of multiple sandboxes locally; suitable for service-oriented or multi-task parallel scenarios
- Using HttpSandboxManager: Unified sandbox management through remote HTTP services; suitable for cross-machine/distributed or more isolated deployments

### 1) Direct Sandbox Creation: SandboxFactory (Lightweight, Temporary)

Usage Scenarios:

- Temporarily execute code in scripts or microservices
- Fine-grained control over sandbox lifecycle (cleanup upon context exit)

Example (Docker Sandbox + Python Execution):

```python
import asyncio
from ms_enclave.sandbox.boxes import SandboxFactory
from ms_enclave.sandbox.model import DockerSandboxConfig, SandboxType

async def main():
    cfg = DockerSandboxConfig(
        tools_config={'python_executor': {}}
    )
    async with SandboxFactory.create_sandbox(SandboxType.DOCKER, cfg) as sb:
        r = await sb.execute_tool('python_executor', {
            'code': 'import platform; print(platform.python_version())'
        })
        print(r.output)
=======

## Typical Usage Scenarios and Examples

- Directly using SandboxFactory: Create/destroy sandboxes in a single process—lightweight; suitable for scripts or one-off tasks
- Using LocalSandboxManager: Manage the lifecycle/cleanup of multiple sandboxes locally; suitable for service-oriented or multi-task parallel scenarios
- Using HttpSandboxManager: Unified sandbox management through remote HTTP services; suitable for cross-machine/distributed or more isolated deployments

### 1) Direct Sandbox Creation: SandboxFactory (Lightweight, Temporary)

Usage Scenarios:

- Temporarily execute code in scripts or microservices
- Fine-grained control over sandbox lifecycle (cleanup upon context exit)

Example (Docker Sandbox + Python Execution):

```python
import asyncio
from ms_enclave.sandbox.boxes import SandboxFactory
from ms_enclave.sandbox.model import DockerSandboxConfig, SandboxType

async def main():
    cfg = DockerSandboxConfig(
        tools_config={'python_executor': {}}
    )
    async with SandboxFactory.create_sandbox(SandboxType.DOCKER, cfg) as sb:
        r = await sb.execute_tool('python_executor', {
            'code': 'import platform; print(platform.python_version())'
        })
        print(r.output)

asyncio.run(main())
```

### 2) Local Unified Management: LocalSandboxManager (Multi-Sandbox, Lifecycle Management)

Usage Scenarios:

- Create/manage multiple sandboxes within the same process (creation, query, stop, periodic cleanup)
- Unified view for monitoring stats and health

Example:

```python
import asyncio
from ms_enclave.sandbox.manager import LocalSandboxManager
from ms_enclave.sandbox.model import DockerSandboxConfig, SandboxType

async def main():
    async with LocalSandboxManager() as manager:
        cfg = DockerSandboxConfig(tools_config={'shell_executor': {}})
        sandbox_id = await manager.create_sandbox(SandboxType.DOCKER, cfg)

        # Execute command
        res = await manager.execute_tool(sandbox_id, 'shell_executor', {'command': 'echo hello'})
        print(res.output.strip())  # hello

        # View list
        infos = await manager.list_sandboxes()
        print([i.id for i in infos])

        # Stop and delete
        await manager.stop_sandbox(sandbox_id)
        await manager.delete_sandbox(sandbox_id)
>>>>>>> bc6ad911

asyncio.run(main())
```

<<<<<<< HEAD
### 2) Local Unified Management: LocalSandboxManager (Multi-Sandbox, Lifecycle Management)

Usage Scenarios:

- Create/manage multiple sandboxes within the same process (creation, query, stop, periodic cleanup)
- Unified view for monitoring stats and health

Example:

```python
import asyncio
from ms_enclave.sandbox.manager import LocalSandboxManager
from ms_enclave.sandbox.model import DockerSandboxConfig, SandboxType

async def main():
    async with LocalSandboxManager() as manager:
        cfg = DockerSandboxConfig(tools_config={'shell_executor': {}})
        sandbox_id = await manager.create_sandbox(SandboxType.DOCKER, cfg)

        # Execute command
        res = await manager.execute_tool(sandbox_id, 'shell_executor', {'command': 'echo hello'})
        print(res.output.strip())  # hello

        # View list
        infos = await manager.list_sandboxes()
        print([i.id for i in infos])

        # Stop and delete
        await manager.stop_sandbox(sandbox_id)
        await manager.delete_sandbox(sandbox_id)

asyncio.run(main())
```

### 3) Remote Unified Management: HttpSandboxManager (Cross-Machine/Isolated Deployment)

Usage Scenarios:

- Run sandbox services on dedicated hosts/containers, invoke remotely via HTTP
- Share a secure controlled sandbox cluster among multiple applications

Start the service (choose one):

```bash
# Option A: Command line
ms-enclave server --host 0.0.0.0 --port 8000

# Option B: Python script
python -c "from ms_enclave.sandbox import create_server; create_server().run(host='0.0.0.0', port=8000)"
```

Client Example:

```python
import asyncio
from ms_enclave.sandbox.manager import HttpSandboxManager
from ms_enclave.sandbox.model import DockerSandboxConfig, SandboxType

async def main():
    async with HttpSandboxManager(base_url='http://127.0.0.1:8000') as m:
        cfg = DockerSandboxConfig(tools_config={'python_executor': {}})
        sid = await m.create_sandbox(SandboxType.DOCKER, cfg)
        r = await m.execute_tool(sid, 'python_executor', {'code': 'print("Hello remote")'})
        print(r.output)
        await m.delete_sandbox(sid)

asyncio.run(main())
```

---

## Sandbox Types and Tool Support

Currently Supported Sandbox Types:

- DOCKER (General-purpose container execution)
  - Supported tools:
    - python_executor (execute Python code)
    - shell_executor (execute Shell commands)
    - file_operation (read/write/delete/list files)
  - Features: Configurable memory/CPU limits, volume mounts, network toggling, privileged mode, port mapping

- DOCKER_NOTEBOOK (Jupyter Kernel Gateway environment)
  - Supported tools:
    - notebook_executor (execute code via Jupyter Kernel, supports context saving)
  - Note: This type only loads notebook_executor; other DOCKER-specific tools won't be enabled in this sandbox.
  - Dependencies: Requires port 8888 exposed and network enabled

Tool Loading Rules:

- Tools are initialized and made available only when explicitly declared in `tools_config`.
- Tools validate `required_sandbox_type`; unmatched types will be ignored automatically.

Example:

```python
DockerSandboxConfig(tools_config={'python_executor': {}, 'shell_executor': {}, 'file_operation': {}})
DockerNotebookConfig(tools_config={'notebook_executor': {}})
=======
### 3) Remote Unified Management: HttpSandboxManager (Cross-Machine/Isolated Deployment)

Usage Scenarios:

- Run sandbox services on dedicated hosts/containers, invoke remotely via HTTP
- Share a secure controlled sandbox cluster among multiple applications

Start the service (choose one):

```bash
# Option A: Command line
ms-enclave server --host 0.0.0.0 --port 8000

# Option B: Python script
python -c "from ms_enclave.sandbox import create_server; create_server().run(host='0.0.0.0', port=8000)"
```

Client Example:

```python
import asyncio
from ms_enclave.sandbox.manager import HttpSandboxManager
from ms_enclave.sandbox.model import DockerSandboxConfig, SandboxType

async def main():
    async with HttpSandboxManager(base_url='http://127.0.0.1:8000') as m:
        cfg = DockerSandboxConfig(tools_config={'python_executor': {}})
        sid = await m.create_sandbox(SandboxType.DOCKER, cfg)
        r = await m.execute_tool(sid, 'python_executor', {'code': 'print("Hello remote")'})
        print(r.output)
        await m.delete_sandbox(sid)

asyncio.run(main())
```

---

## Sandbox Types and Tool Support

Currently Supported Sandbox Types:

- DOCKER (General-purpose container execution)
  - Supported tools:
    - python_executor (execute Python code)
    - shell_executor (execute Shell commands)
    - file_operation (read/write/delete/list files)
  - Features: Configurable memory/CPU limits, volume mounts, network toggling, privileged mode, port mapping

- DOCKER_NOTEBOOK (Jupyter Kernel Gateway environment)
  - Supported tools:
    - notebook_executor (execute code via Jupyter Kernel, supports context saving)
  - Note: This type only loads notebook_executor; other DOCKER-specific tools won't be enabled in this sandbox.
  - Dependencies: Requires port 8888 exposed and network enabled

Tool Loading Rules:

- Tools are initialized and made available only when explicitly declared in `tools_config`.
- Tools validate `required_sandbox_type`; unmatched types will be ignored automatically.

Example:

```python
DockerSandboxConfig(tools_config={'python_executor': {}, 'shell_executor': {}, 'file_operation': {}})
DockerNotebookConfig(tools_config={'notebook_executor': {}})
```

---

## Common Configuration Options

- `image`: Docker image name (e.g., `python:3.11-slim` or `jupyter-kernel-gateway`)
- `memory_limit`: Memory limit (e.g., `512m` / `1g`)
- `cpu_limit`: CPU limit (float > 0)
- `volumes`: Volume mounts, e.g., `{host_path: {"bind": "/container/path", "mode": "rw"}}`
- `ports`: Port mappings, e.g., `{ "8888/tcp": ("127.0.0.1", 8888) }`
- `network_enabled`: Enable network (Notebook sandbox requires True)
- `remove_on_exit`: Automatically remove container on exit (default True)

**Example of Installing Additional Dependencies in Sandbox**

```python
async with SandboxFactory.create_sandbox(SandboxType.DOCKER, config) as sandbox:
    # 1) Write a file
    requirements_file = '/sandbox/requirements.txt'
    await sandbox.execute_tool('file_operation', {
        'operation': 'write', 'file_path': f'{requirements_file}', 'content': 'numpy\npandas\nmodelscope\n'
    })
    # 2) Execute Python code
    result = await sandbox.execute_tool('python_executor', {
        'code': f"print('Hello from sandbox!')\nprint(open(f'{requirements_file}').read())"
    })
    print(result.output)

    # 3) Execute CLI
    result_cli = await sandbox.execute_command(f'pip install -r {requirements_file}')
    print(result_cli.stdout, flush=True)
```

**Example of Reading and Writing Host Files in Sandbox**

```python
async with LocalSandboxManager() as manager:
    # Create sandbox
    config = DockerSandboxConfig(
        # image='python-sandbox',
        image='python:3.11-slim',
        tools_config={'python_executor': {}, 'file_operation': {}},
        volumes={'~/Code/ms-enclave/output': {'bind': '/sandbox/data', 'mode': 'rw'}}
    )
    sandbox_id = await manager.create_sandbox(SandboxType.DOCKER, config)

    # Write file
    result = await manager.execute_tool(
        sandbox_id, 'file_operation', {'operation': 'write', 'file_path': '/sandbox/data/hello.txt', 'content': 'Hello, Sandbox!'}
    )
    print(result.model_dump())
>>>>>>> bc6ad911
```
---

<<<<<<< HEAD
---

## Common Configuration Options

- `image`: Docker image name (e.g., `python:3.11-slim` or `jupyter-kernel-gateway`)
- `memory_limit`: Memory limit (e.g., `512m` / `1g`)
- `cpu_limit`: CPU limit (float > 0)
- `volumes`: Volume mounts, e.g., `{host_path: {"bind": "/container/path", "mode": "rw"}}`
- `ports`: Port mappings, e.g., `{ "8888/tcp": ("127.0.0.1", 8888) }`
- `network_enabled`: Enable network (Notebook sandbox requires True)
- `remove_on_exit`: Automatically remove container on exit (default True)

---

## Error Handling and Debugging

=======
## Error Handling and Debugging

>>>>>>> bc6ad911
```python
result = await sandbox.execute_tool('python_executor', {'code': 'print(1/0)'})
if result.error:
    print('Error:', result.error)
else:
    print('Output:', result.output)
```

---

## Development and Testing

```bash
# Clone the repository
git clone https://github.com/modelscope/ms-enclave.git
cd ms-enclave

# Setup virtual environment
python -m venv venv
source venv/bin/activate  # Windows: venv\Scripts\activate

# Install dependencies
pip install -e ".[dev]"

# Run tests
pytest

# Run examples (provided in the repository)
python examples/sandbox_usage_examples.py
python examples/local_manager_example.py
python examples/server_manager_example.py
```

---

## Available Tools

- `python_executor`: Execute Python code (DOCKER)
- `shell_executor`: Execute Shell commands (DOCKER)
- `file_operation`: Read/Write/Delete/List files (DOCKER)
- `notebook_executor`: Execute via Jupyter Kernel (DOCKER_NOTEBOOK)
- You can also register custom tools via the Tool factory (`@register_tool`).

---

## Contribution

We welcome contributions! Please check [CONTRIBUTING.md](CONTRIBUTING.md) for details.

### Steps to Contribute

1. Fork the repository
2. Create a feature branch: `git checkout -b feature/amazing-feature`
3. Develop and add tests
4. Run local tests: `pytest`
5. Commit changes: `git commit -m 'Add amazing feature'`
6. Push the branch: `git push origin feature/amazing-feature`
7. Submit a Pull Request

## License

This project is licensed under the Apache 2.0 License. See [LICENSE](LICENSE) for details.<|MERGE_RESOLUTION|>--- conflicted
+++ resolved
@@ -1,21 +1,3 @@
-<<<<<<< HEAD
-# ms-enclave
-
-A modular and stable sandbox runtime environment
-
-## Overview
-
-ms-enclave is a modular and stable sandbox runtime environment that provides a secure isolated execution environment for applications. It achieves strong isolation through Docker containers, with accompanying local/HTTP managers and an extensible tool system, enabling you to safely and efficiently execute code in a controlled environment.
-
-- 🔒 Secure Isolation: Full isolation and resource limitation based on Docker
-- 🧩 Modular: Extensible sandbox and tools (registration factory)
-- ⚡ Stable Performance: Simple implementation, fast startup, lifecycle management
-- 🌐 Remote Management: Built-in FastAPI service, supports HTTP management
-- 🔧 Tool System: Standardized tools enabled by sandbox type (OpenAI-style schema)
-
-## System Requirements
-
-=======
 <p align="center">
     <br>
     <img src="doc/asset/image/logo.png"/>
@@ -45,7 +27,6 @@
 
 ## System Requirements
 
->>>>>>> bc6ad911
 - Python >= 3.10
 - Operating System: Linux, macOS, or Windows with Docker support
 - Docker daemon running locally (Notebook sandbox requires port 8888 open)
@@ -101,7 +82,6 @@
 ```
 
 ---
-<<<<<<< HEAD
 
 ## Typical Usage Scenarios and Examples
 
@@ -132,37 +112,6 @@
             'code': 'import platform; print(platform.python_version())'
         })
         print(r.output)
-=======
-
-## Typical Usage Scenarios and Examples
-
-- Directly using SandboxFactory: Create/destroy sandboxes in a single process—lightweight; suitable for scripts or one-off tasks
-- Using LocalSandboxManager: Manage the lifecycle/cleanup of multiple sandboxes locally; suitable for service-oriented or multi-task parallel scenarios
-- Using HttpSandboxManager: Unified sandbox management through remote HTTP services; suitable for cross-machine/distributed or more isolated deployments
-
-### 1) Direct Sandbox Creation: SandboxFactory (Lightweight, Temporary)
-
-Usage Scenarios:
-
-- Temporarily execute code in scripts or microservices
-- Fine-grained control over sandbox lifecycle (cleanup upon context exit)
-
-Example (Docker Sandbox + Python Execution):
-
-```python
-import asyncio
-from ms_enclave.sandbox.boxes import SandboxFactory
-from ms_enclave.sandbox.model import DockerSandboxConfig, SandboxType
-
-async def main():
-    cfg = DockerSandboxConfig(
-        tools_config={'python_executor': {}}
-    )
-    async with SandboxFactory.create_sandbox(SandboxType.DOCKER, cfg) as sb:
-        r = await sb.execute_tool('python_executor', {
-            'code': 'import platform; print(platform.python_version())'
-        })
-        print(r.output)
 
 asyncio.run(main())
 ```
@@ -197,111 +146,10 @@
         # Stop and delete
         await manager.stop_sandbox(sandbox_id)
         await manager.delete_sandbox(sandbox_id)
->>>>>>> bc6ad911
 
 asyncio.run(main())
 ```
 
-<<<<<<< HEAD
-### 2) Local Unified Management: LocalSandboxManager (Multi-Sandbox, Lifecycle Management)
-
-Usage Scenarios:
-
-- Create/manage multiple sandboxes within the same process (creation, query, stop, periodic cleanup)
-- Unified view for monitoring stats and health
-
-Example:
-
-```python
-import asyncio
-from ms_enclave.sandbox.manager import LocalSandboxManager
-from ms_enclave.sandbox.model import DockerSandboxConfig, SandboxType
-
-async def main():
-    async with LocalSandboxManager() as manager:
-        cfg = DockerSandboxConfig(tools_config={'shell_executor': {}})
-        sandbox_id = await manager.create_sandbox(SandboxType.DOCKER, cfg)
-
-        # Execute command
-        res = await manager.execute_tool(sandbox_id, 'shell_executor', {'command': 'echo hello'})
-        print(res.output.strip())  # hello
-
-        # View list
-        infos = await manager.list_sandboxes()
-        print([i.id for i in infos])
-
-        # Stop and delete
-        await manager.stop_sandbox(sandbox_id)
-        await manager.delete_sandbox(sandbox_id)
-
-asyncio.run(main())
-```
-
-### 3) Remote Unified Management: HttpSandboxManager (Cross-Machine/Isolated Deployment)
-
-Usage Scenarios:
-
-- Run sandbox services on dedicated hosts/containers, invoke remotely via HTTP
-- Share a secure controlled sandbox cluster among multiple applications
-
-Start the service (choose one):
-
-```bash
-# Option A: Command line
-ms-enclave server --host 0.0.0.0 --port 8000
-
-# Option B: Python script
-python -c "from ms_enclave.sandbox import create_server; create_server().run(host='0.0.0.0', port=8000)"
-```
-
-Client Example:
-
-```python
-import asyncio
-from ms_enclave.sandbox.manager import HttpSandboxManager
-from ms_enclave.sandbox.model import DockerSandboxConfig, SandboxType
-
-async def main():
-    async with HttpSandboxManager(base_url='http://127.0.0.1:8000') as m:
-        cfg = DockerSandboxConfig(tools_config={'python_executor': {}})
-        sid = await m.create_sandbox(SandboxType.DOCKER, cfg)
-        r = await m.execute_tool(sid, 'python_executor', {'code': 'print("Hello remote")'})
-        print(r.output)
-        await m.delete_sandbox(sid)
-
-asyncio.run(main())
-```
-
----
-
-## Sandbox Types and Tool Support
-
-Currently Supported Sandbox Types:
-
-- DOCKER (General-purpose container execution)
-  - Supported tools:
-    - python_executor (execute Python code)
-    - shell_executor (execute Shell commands)
-    - file_operation (read/write/delete/list files)
-  - Features: Configurable memory/CPU limits, volume mounts, network toggling, privileged mode, port mapping
-
-- DOCKER_NOTEBOOK (Jupyter Kernel Gateway environment)
-  - Supported tools:
-    - notebook_executor (execute code via Jupyter Kernel, supports context saving)
-  - Note: This type only loads notebook_executor; other DOCKER-specific tools won't be enabled in this sandbox.
-  - Dependencies: Requires port 8888 exposed and network enabled
-
-Tool Loading Rules:
-
-- Tools are initialized and made available only when explicitly declared in `tools_config`.
-- Tools validate `required_sandbox_type`; unmatched types will be ignored automatically.
-
-Example:
-
-```python
-DockerSandboxConfig(tools_config={'python_executor': {}, 'shell_executor': {}, 'file_operation': {}})
-DockerNotebookConfig(tools_config={'notebook_executor': {}})
-=======
 ### 3) Remote Unified Management: HttpSandboxManager (Cross-Machine/Isolated Deployment)
 
 Usage Scenarios:
@@ -418,31 +266,11 @@
         sandbox_id, 'file_operation', {'operation': 'write', 'file_path': '/sandbox/data/hello.txt', 'content': 'Hello, Sandbox!'}
     )
     print(result.model_dump())
->>>>>>> bc6ad911
-```
----
-
-<<<<<<< HEAD
----
-
-## Common Configuration Options
-
-- `image`: Docker image name (e.g., `python:3.11-slim` or `jupyter-kernel-gateway`)
-- `memory_limit`: Memory limit (e.g., `512m` / `1g`)
-- `cpu_limit`: CPU limit (float > 0)
-- `volumes`: Volume mounts, e.g., `{host_path: {"bind": "/container/path", "mode": "rw"}}`
-- `ports`: Port mappings, e.g., `{ "8888/tcp": ("127.0.0.1", 8888) }`
-- `network_enabled`: Enable network (Notebook sandbox requires True)
-- `remove_on_exit`: Automatically remove container on exit (default True)
-
+```
 ---
 
 ## Error Handling and Debugging
 
-=======
-## Error Handling and Debugging
-
->>>>>>> bc6ad911
 ```python
 result = await sandbox.execute_tool('python_executor', {'code': 'print(1/0)'})
 if result.error:
